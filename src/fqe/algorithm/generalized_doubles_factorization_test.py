--- conflicted
+++ resolved
@@ -16,7 +16,6 @@
 from itertools import product
 
 import numpy as np
-<<<<<<< HEAD
 import scipy as sp
 import copy
 
@@ -34,12 +33,7 @@
 from fqe.unittest_data.generate_openfermion_molecule import \
     build_lih_moleculardata
 import openfermion as of
-=======
-import openfermion as of
-
-from fqe.algorithm.generalized_doubles_factorization import doubles_factorization
-from fqe.algorithm.brillouin_calculator import get_fermion_op
->>>>>>> 0dfebcff
+
 
 import time
 
